--- conflicted
+++ resolved
@@ -8,21 +8,8 @@
 
 # Base API URLs
 BASE_API_URL = "https://daten.stadt.sg.ch"
-COLLECTION_POINTS_ENDPOINT = f"{BASE_API_URL}/api/explore/v2.1/catalog/datasets/sammelstellen/records"
-COLLECTION_DATES_ENDPOINT = f"{BASE_API_URL}/api/explore/v2.1/catalog/datasets/abfuhrdaten-stadt-stgallen/records"
-
-# ----------------------------------------
-# GET COORDINATES
-# ----------------------------------------
-
-<<<<<<< HEAD
-=======
-# Exact API endpoints from documentation
-COLLECTION_POINTS_ENDPOINT = f"{BASE_API_URL}/api/explore/v2.1/catalog/datasets/sammelstellen/records"
-COLLECTION_DATES_ENDPOINT = f"{BASE_API_URL}/api/explore/v2.1/catalog/datasets/abfuhrdaten-stadt-stgallen/records"
 
 # Function to get geographic coordinates (latitude, longitude) from an address
->>>>>>> fa5cb6b0
 def get_coordinates(address: str, api_key: Optional[str] = None) -> Optional[Dict[str, float]]:
     """
     Get latitude and longitude from address using OpenStreetMap Nominatim API.
@@ -31,22 +18,18 @@
         base_url = "https://nominatim.openstreetmap.org/search"
 
         if "st.gallen" not in address.lower() and "st. gallen" not in address.lower():
-            address = f"{address}, St. Gallen, Switzerland"
-<<<<<<< HEAD
-
-=======
-            
->>>>>>> fa5cb6b0
+            if "switzerland" not in address.lower() and "schweiz" not in address.lower():
+                address = f"{address}, St. Gallen, Switzerland"
+            else:
+                address = address.replace("Switzerland", "St. Gallen, Switzerland").replace("schweiz", "St. Gallen, Schweiz")
+            
         params = {
             "q": address,
             "format": "json",
             "limit": 1,
             "addressdetails": 1,
-<<<<<<< HEAD
-            "countrycodes": "ch",
-=======
             "countrycodes": "ch",  # Limit to Switzerland
->>>>>>> fa5cb6b0
+            "city": "St. Gallen"   # Focus on St. Gallen
         }
 
         headers = {
@@ -60,23 +43,6 @@
             return None
 
         data = response.json()
-<<<<<<< HEAD
-
-        if not data:
-            st.error(f"Address not found: {address}")
-            return None
-
-        result = data[0]
-        address_details = result.get("address", {})
-
-        possible_location_keys = ["city", "town", "village", "municipality", "county", "state"]
-        location_found = any("st. gallen" in address_details.get(key, "").lower() or 
-                             "st.gallen" in address_details.get(key, "").lower() 
-                             for key in possible_location_keys)
-
-        if location_found:
-            return {"lat": float(result["lat"]), "lon": float(result["lon"])}
-=======
         
         if data and len(data) > 0:
             # Verify the result is in St. Gallen
@@ -85,7 +51,6 @@
             city = address_details.get("city", "").lower()
             municipality = address_details.get("municipality", "").lower()
             
-            # Check if location is in St. Gallen
             if "st. gallen" in city or "st.gallen" in city or "st. gallen" in municipality or "st.gallen" in municipality:
                 return {
                     "lat": float(result["lat"]),
@@ -94,7 +59,6 @@
             else:
                 st.warning(f"The address was found outside St. Gallen. Please enter an address within St. Gallen.")
                 return None
->>>>>>> fa5cb6b0
         else:
             st.warning(f"The address was found but appears outside St. Gallen. Please verify.")
             return None
@@ -108,197 +72,98 @@
 # ----------------------------------------
 
 def get_collection_points_api(waste_type: str) -> List[Dict[str, Any]]:
+    """
+    Retrieves all collection points from the API
+    
+    Args:
+        waste_type: Type of waste being searched for
+        
+    Returns:
+        List of collection points
+    """
     try:
-<<<<<<< HEAD
-        params = {"limit": 100}
-        headers = {"User-Agent": "WasteWise App", "Accept": "application/json"}
-
-        response = requests.get(COLLECTION_POINTS_ENDPOINT, params=params, headers=headers, timeout=30)
-        if response.status_code != 200:
-            st.error("Collection points API error")
-            return get_fallback_collection_points(waste_type)
-
-=======
-        # Use the correct API endpoint from documentation
+        api_url = f"{BASE_API_URL}/api/explore/v2.1/catalog/datasets/sammelstellen/records"
         params = {
             "limit": 100  # Get more results
         }
         
-        headers = {
-            "User-Agent": "WasteWise App - University Project",
-            "Accept": "application/json"
-        }
-        
-        response = requests.get(COLLECTION_POINTS_ENDPOINT, params=params, headers=headers, timeout=30)
+        response = requests.get(api_url, params=params, timeout=30)
         
         if response.status_code != 200:
             st.error(f"Collection points API error: {response.status_code}")
-            return get_fallback_collection_points(waste_type)
-            
->>>>>>> fa5cb6b0
+            return []
+            
         data = response.json()
         results = data.get("results", [])
         collection_points = []
-<<<<<<< HEAD
-
-        for result in results:
-            fields = result.get("record", {}).get("fields", {})
+        
+        for entry in data.get("results", []):
+            # Extract fields - the API structure might be different
+            fields = entry.get("fields", {}) or entry.get("record", {}).get("fields", {})
+            
+            # Get waste types - try different field names
             waste_types = fields.get("abfallarten", [])
-            if isinstance(waste_types, str):
-                waste_types = [w.strip() for w in waste_types.split(",")]
-
-            if waste_type not in waste_types and not any(waste_type.lower() in wt.lower() for wt in waste_types):
-                continue
-
-            geo_point = fields.get("geo_point_2d", {})
-            lat, lon = None, None
-=======
-        
-        # Process data from the correct format
-        results = data.get("results", [])
-        
-        for result in results:
-            # Get fields from the result
-            fields = result.get("record", {}).get("fields", {})
-            
-            # Check if waste type exists in the waste types
-            waste_types = fields.get("abfallarten", [])
+            if not waste_types:
+                waste_types = fields.get("abfalltyp", [])
+            if not waste_types:
+                waste_types = fields.get("art", [])
             
             # Handle case where waste_types is a string
             if isinstance(waste_types, str):
                 waste_types = [w.strip() for w in waste_types.split(',')]
             
             # Check if the waste type is accepted
-            if waste_type not in waste_types and not any(waste_type.lower() in wt.lower() for wt in waste_types):
-                continue
-                
-            # Get coordinates
-            geo_point = fields.get("geo_point_2d", {})
-            lat = lon = None
-            
->>>>>>> fa5cb6b0
-            if isinstance(geo_point, dict):
-                lat = geo_point.get("lat")
-                lon = geo_point.get("lon")
-            elif isinstance(geo_point, list) and len(geo_point) >= 2:
-<<<<<<< HEAD
-                lat, lon = geo_point
-
-            if lat and lon:
-                collection_points.append({
-                    "id": fields.get("sammelstel", ""),
-                    "name": f"Collection Point {fields.get('sammelstel', '')}",
-                    "address": fields.get("standort", "Address not specified"),
-                    "lat": float(lat),
-                    "lon": float(lon),
-                    "waste_types": waste_types,
-                    "hours": fields.get("oeffnungsz", "Hours not specified"),
-                    "distance": 0
-                })
-
-        return collection_points or get_fallback_collection_points(waste_type)
-
-=======
-                lat, lon = geo_point[0], geo_point[1]
-            
-            # Only add points with valid coordinates
-            if lat and lon:
-                # Get other information
-                sammelstel = fields.get("sammelstel", "")
-                standort = fields.get("standort", "Address not specified")
-                oeffnungsz = fields.get("oeffnungsz", "Hours not specified")
-                
-                collection_point = {
-                    "id": sammelstel,
-                    "name": f"Collection Point {sammelstel}" if sammelstel else "Collection Point",
-                    "address": standort,
-                    "lat": float(lat),
-                    "lon": float(lon),
-                    "waste_types": waste_types,
-                    "hours": oeffnungsz,
-                    "distance": 0
-                }
-                collection_points.append(collection_point)
-        
-        # If no points found, use fallback data
-        if not collection_points:
-            st.warning(f"No collection points found for {waste_type}. Using fallback data.")
-            return get_fallback_collection_points(waste_type)
-            
+            if waste_type in waste_types or any(waste_type.lower() in wt.lower() for wt in waste_types):
+                # Get coordinates - try different structures
+                lat = lon = None
+                
+                # Try various possible locations for coordinates
+                if "geo_point_2d" in fields:
+                    geo = fields["geo_point_2d"]
+                    if isinstance(geo, dict):
+                        lat = geo.get("lat")
+                        lon = geo.get("lon")
+                    elif isinstance(geo, list) and len(geo) >= 2:
+                        lat, lon = geo[0], geo[1]
+                
+                if not lat or not lon:
+                    if "geometry" in entry:
+                        geometry = entry["geometry"]
+                        coordinates = geometry.get("coordinates", [])
+                        if len(coordinates) >= 2:
+                            lon, lat = coordinates[0], coordinates[1]  # GeoJSON format
+                
+                if not lat or not lon:
+                    # Try other field names
+                    lat = fields.get("lat") or fields.get("latitude")
+                    lon = fields.get("lon") or fields.get("longitude")
+                
+                # Only add if we have valid coordinates
+                if lat and lon:
+                    # Get other information
+                    sammelstel = fields.get("sammelstel", "")
+                    standort = fields.get("standort", "Address not specified")
+                    oeffnungsz = fields.get("oeffnungsz", "Hours not specified")
+                    
+                    collection_point = {
+                        "id": sammelstel,
+                        "name": f"Collection Point {sammelstel}" if sammelstel else "Collection Point",
+                        "address": standort,
+                        "lat": float(lat),
+                        "lon": float(lon),
+                        "waste_types": waste_types,
+                        "hours": oeffnungsz,
+                        "distance": 0
+                    }
+                    collection_points.append(collection_point)
+        
         return collection_points
         
->>>>>>> fa5cb6b0
     except Exception as e:
         st.error(f"Error retrieving collection points: {str(e)}")
-        return get_fallback_collection_points(waste_type)
-
-<<<<<<< HEAD
-def get_fallback_collection_points(waste_type: str) -> List[Dict[str, Any]]:
-=======
-# Fallback collection points for when the API is unavailable
-def get_fallback_collection_points(waste_type: str) -> List[Dict[str, Any]]:
-    """
-    Provides fallback collection points when the API is unavailable
-    
-    Args:
-        waste_type: Type of waste being searched for
-        
-    Returns:
-        List of fallback collection points
-    """
->>>>>>> fa5cb6b0
-    fallback_points = [
-        {
-            "id": "fallback_01",
-            "name": "St. Gallen Main Recycling Center",
-            "address": "Kehrichtverbrennungsanlage KVA, Hüettenwiesstrasse 50, 9014 St. Gallen",
-            "lat": 47.4245,
-            "lon": 9.3767,
-<<<<<<< HEAD
-            "waste_types": ["Kehricht", "Papier", "Karton", "Glas", "Altmetall", "Sonderabfall",
-                            "Alttextilien", "Altöl", "Styropor", "Grüngut", "Dosen", "Aluminium"],
-            "hours": "Monday-Friday 8:00-17:00, Saturday 8:00-12:00",
-            "distance": 0
-        }
-    ]
-    return [p for p in fallback_points if waste_type in p["waste_types"]] or fallback_points
-
-# ----------------------------------------
-# DISTANCE CALCULATION
-# ----------------------------------------
-=======
-            "waste_types": ["Kehricht", "Papier", "Karton", "Glas", "Altmetall", "Sonderabfall", 
-                           "Alttextilien", "Altöl", "Styropor", "Grüngut", "Dosen", "Aluminium"],
-            "hours": "Monday-Friday 8:00-17:00, Saturday 8:00-12:00",
-            "distance": 0
-        },
-        {
-            "id": "fallback_02",
-            "name": "Rosenberg Public Collection Point",
-            "address": "Rosenbergstrasse 79, 9000 St. Gallen",
-            "lat": 47.4209,
-            "lon": 9.3696,
-            "waste_types": ["Papier", "Karton", "Glas", "Dosen", "Aluminium"],
-            "hours": "24/7 accessible",
-            "distance": 0
-        },
-        {
-            "id": "fallback_03",
-            "name": "Lachen Collection Center",
-            "address": "Lachenstrasse 15, 9013 St. Gallen",
-            "lat": 47.4283,
-            "lon": 9.3821,
-            "waste_types": ["Kehricht", "Grüngut", "Papier", "Karton", "Glas"],
-            "hours": "Daily 7:00-20:00",
-            "distance": 0
-        }
-    ]
-    
-    # Filter points based on waste type
-    filtered_points = [point for point in fallback_points if waste_type in point["waste_types"]]
-    return filtered_points if filtered_points else fallback_points
->>>>>>> fa5cb6b0
-
+        return []
+
+# Function to calculate distance between two geographic points
 def calculate_distance(lat1: float, lon1: float, lat2: float, lon2: float) -> float:
     R = 6371.0
     dlat, dlon = radians(lat2 - lat1), radians(lon2 - lon1)
@@ -328,35 +193,21 @@
     try:
         street_name = address.split(",")[0].strip()
         current_year = datetime.now().year
-<<<<<<< HEAD
-
-        params = {"limit": 20, "refine.datum": str(current_year)}
-        headers = {"User-Agent": "WasteWise App", "Accept": "application/json"}
-
-        response = requests.get(COLLECTION_DATES_ENDPOINT, params=params, headers=headers, timeout=30)
-        if response.status_code != 200:
-            return get_fallback_collection_dates(waste_type)
-
-=======
-        
-        # Parameters for API call
+        
+        # API URL for collection dates
+        api_url = f"{BASE_API_URL}/api/explore/v2.1/catalog/datasets/abfuhrdaten-stadt-stgallen/records"
+        
         params = {
-            "limit": 20,
-            "refine.datum": str(current_year)  # Filter by current year
-        }
-        
-        headers = {
-            "User-Agent": "WasteWise App - University Project",
-            "Accept": "application/json"
-        }
-        
-        response = requests.get(COLLECTION_DATES_ENDPOINT, params=params, headers=headers, timeout=30)
+            "limit": 100,
+            "refine.datum": str(current_year)
+        }
+        
+        response = requests.get(api_url, params=params, timeout=30)
         
         if response.status_code != 200:
             st.error(f"Collection dates API error: {response.status_code}")
-            return get_fallback_collection_dates(waste_type)
-            
->>>>>>> fa5cb6b0
+            return []
+            
         data = response.json()
         collection_dates = []
         results = data.get("results", [])
@@ -367,49 +218,21 @@
             "Alttextilien": "Alttextilien", "Altöl": "Altöl", "Styropor": "Styropor"
         }
         api_waste_type = waste_type_mapping.get(waste_type, waste_type)
-<<<<<<< HEAD
-
-        for result in results:
-            fields = result.get("record", {}).get("fields", {})
-=======
-        
-        # Process data from the API
+        
+        # Filter results
         collection_dates = []
-        results = data.get("results", [])
-        
-        for result in results:
-            fields = result.get("record", {}).get("fields", {})
+        
+        for entry in data.get("results", []):
+            fields = entry.get("fields", {}) or entry.get("record", {}).get("fields", {})
             
             # Check if collection type matches
->>>>>>> fa5cb6b0
             if fields.get("sammlung") == api_waste_type:
                 streets = fields.get("strasse", [])
                 if isinstance(streets, str):
                     streets = [streets]
-<<<<<<< HEAD
-
-                if any(street.lower() in street_name.lower() for street in streets):
-                    collection_date = datetime.strptime(fields.get("datum", ""), "%Y-%m-%d")
-                    if collection_date >= datetime.now():
-                        collection_dates.append({
-                            "date": fields.get("datum", ""),
-                            "time": fields.get("zeit", ""),
-                            "area": fields.get("gebietsbezeichnung", ""),
-                            "title": fields.get("titel", ""),
-                            "pdf": fields.get("pdf", "")
-                        })
-
-        return sorted(collection_dates, key=lambda x: x["date"]) or get_fallback_collection_dates(waste_type)
-
-    except Exception as e:
-        st.error(f"Error retrieving collection dates: {str(e)}")
-        return get_fallback_collection_dates(waste_type)
-=======
                 
                 # Partial street name search
-                street_match = any(street.lower() in street_name.lower() or 
-                                  street_name.lower() in street.lower() 
-                                  for street in streets)
+                street_match = any(street.lower() in street_name.lower() or street_name.lower() in street.lower() for street in streets)
                 
                 if street_match:
                     # Format date
@@ -435,87 +258,13 @@
         # Sort by date
         collection_dates.sort(key=lambda x: x["date"])
         
-        # If no dates found, use fallback
-        if not collection_dates:
-            return get_fallback_collection_dates(waste_type)
-            
         return collection_dates
         
     except Exception as e:
         st.error(f"Error retrieving collection dates: {str(e)}")
-        return get_fallback_collection_dates(waste_type)
-
-# Fallback collection dates when API is unavailable
-def get_fallback_collection_dates(waste_type: str) -> List[Dict[str, Any]]:
-    """
-    Provides fallback collection dates when the API is unavailable
-    
-    Args:
-        waste_type: Type of waste
-        
-    Returns:
-        List of fallback collection dates
-    """
-    today = datetime.now()
-    current_month = today.month
-    current_year = today.year
-    
-    collection_schedules = {
-        "Kehricht": [7, 14, 21, 28],
-        "Papier": [10, 24],
-        "Karton": [10, 24],
-        "Grüngut": [3, 17, 31],
-        "Sonderabfall": [15],
-        "Glas": [20],
-        "Dosen": [10, 24],
-        "Aluminium": [10, 24],
-        "Altmetall": [15],
-        "Alttextilien": [15],
-        "Altöl": [15],
-        "Styropor": [15]
-    }
-    
-    collection_dates = []
-    days = collection_schedules.get(waste_type, [15])
-    
-    for day in days:
-        if day <= 31:
-            try:
-                collection_date = datetime(current_year, current_month, day)
-                if collection_date >= today:
-                    collection_dates.append({
-                        "date": collection_date.strftime("%Y-%m-%d"),
-                        "time": "07:00",
-                        "area": "St. Gallen Center",
-                        "title": f"{translate_waste_type(waste_type)} Collection",
-                        "pdf": None
-                    })
-            except ValueError:
-                continue
-    
-    return collection_dates
->>>>>>> fa5cb6b0
-
-def get_fallback_collection_dates(waste_type: str) -> List[Dict[str, Any]]:
-    today = datetime.now()
-    collection_schedules = {
-        "Kehricht": [7, 14, 21, 28], "Papier": [10, 24], "Karton": [10, 24], "Grüngut": [3, 17, 31],
-        "Sonderabfall": [15], "Glas": [20], "Dosen": [10, 24], "Aluminium": [10, 24], "Altmetall": [15],
-        "Alttextilien": [15], "Altöl": [15], "Styropor": [15]
-    }
-    
-    return [{
-        "date": datetime(today.year, today.month, day).strftime("%Y-%m-%d"),
-        "time": "07:00",
-        "area": "St. Gallen Center",
-        "title": f"{translate_waste_type(waste_type)} Collection",
-        "pdf": None
-    } for day in collection_schedules.get(waste_type, [15]) if datetime(today.year, today.month, day) >= today]
-
-# ----------------------------------------
-# FORMAT COLLECTION POINTS FOR STREAMLIT
-# ----------------------------------------
-
+        return []
+
+# Function to format results for display in Streamlit
 def format_collection_points(collection_points: List[Dict[str, Any]]) -> Tuple[pd.DataFrame, List[Dict[str, Any]]]:
     if not collection_points:
         return pd.DataFrame(columns=["lat", "lon", "name"]), []
